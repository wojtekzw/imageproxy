--- conflicted
+++ resolved
@@ -14,11 +14,8 @@
 
 // Package imageproxy provides an image proxy server.  For typical use of
 // creating and using a Proxy, see cmd/imageproxy/main.go.
-<<<<<<< HEAD
-package imageproxy
-=======
-package imageproxy // import "github.com/maciejtarnowski/imageproxy"
->>>>>>> 3e540dcd
+
+package imageproxy // import "github.com/wojtekzw/imageproxy"
 
 import (
 	"bufio"
