// Copyright 2013 Google Inc. All rights reserved.
//
// Licensed under the Apache License, Version 2.0 (the "License");
// you may not use this file except in compliance with the License.
// You may obtain a copy of the License at
//
//     http://www.apache.org/licenses/LICENSE-2.0
//
// Unless required by applicable law or agreed to in writing, software
// distributed under the License is distributed on an "AS IS" BASIS,
// WITHOUT WARRANTIES OR CONDITIONS OF ANY KIND, either express or implied.
// See the License for the specific language governing permissions and
// limitations under the License.

package imageproxy

import (
	"bytes"
	"fmt"
	"github.com/disintegration/imaging"
	"github.com/golang/glog"
	"image"
	_ "image/gif" // register gif format
	"image/jpeg"
	"image/png"
	"willnorris.com/go/gifresize"
<<<<<<< HEAD
	"github.com/wojtekzw/statsd"
=======
	"math"
>>>>>>> 3e540dcd
)

// default compression quality of resized jpegs
const defaultQuality = 95

// resample filter used when resizing images
var resampleFilter = imaging.Lanczos

// MaxScaleUp - ff ScaleUp is allowed - maximum increase in pixel count of the image (resize from 100x100 to 200x200 is 4 times increase not 2)
var MaxScaleUp = 2.0

type imageSizes struct {
	initial            int
	initialDecoded     int
	transformedDecoded int
	transformed        int
}

// Transform the provided image.  img should contain the raw bytes of an
// encoded image in one of the supported formats (gif, jpeg, or png).  The
// bytes of a similarly encoded image is returned.
func Transform(img []byte, opt Options, url string) ([]byte, error) {

	imgSize := imageSizes{initial: len(img)}


	if !opt.transform() {
		// bail if no transformation was requested
		Statsd.Increment("transform.noop")
		return img, nil
	}

	Statsd.Increment("transform.request")

	var timerTransform statsd.Timinger
	timerTransform = Statsd.NewTiming()
	defer timerTransform.Send("transform.time.total")


	glog.Infof("pre-transform: name: %s, initial size: %d", url, imgSize.initial)

	// decode image
	var timerDecode statsd.Timinger
	timerDecode = Statsd.NewTiming()

	m, format, err := image.Decode(bytes.NewReader(img))
	timerDecode.Send("transform.time.decode")

	if err != nil {
		return nil, err
	}

	// transform and encode image
	buf := new(bytes.Buffer)
	switch format {
	case "gif":
		fn := func(img image.Image) image.Image {
			return transformImage(img, opt)
		}
		err = gifresize.Process(buf, bytes.NewReader(img), fn)
		if err != nil {
			return nil, err
		}
	case "jpeg":
		quality := opt.Quality
		if quality == 0 {
			quality = defaultQuality
		}

		m = transformImage(m, opt)
		err = jpeg.Encode(buf, m, &jpeg.Options{Quality: quality})
		if err != nil {
			return nil, err
		}
	case "png":
		m = transformImage(m, opt)
		err = png.Encode(buf, m)
		if err != nil {
			return nil, err
		}
	}

	imgSize.transformed = len(buf.Bytes())

	glog.Infof("transform: name: %s, initial size: %d, transformed: %d, sum: %d", url, imgSize.initial, imgSize.transformed, imgSize.initial+imgSize.transformed)

	return buf.Bytes(), nil
}

// resizeParams determines if the image needs to be resized, and if so, the
// dimensions to resize to.
func resizeParams(m image.Image, opt Options) (w, h int, resize bool) {
	// convert percentage width and height values to absolute values
	imgW := m.Bounds().Max.X - m.Bounds().Min.X
	imgH := m.Bounds().Max.Y - m.Bounds().Min.Y
	if 0 < opt.Width && opt.Width < 1 {
		w = int(float64(imgW) * opt.Width)
	} else if opt.Width < 0 {
		w = 0
	} else {
		w = int(opt.Width)
	}
	if 0 < opt.Height && opt.Height < 1 {
		h = int(float64(imgH) * opt.Height)
	} else if opt.Height < 0 {
		h = 0
	} else {
		h = int(opt.Height)
	}

	// never resize larger than the original image unless specifically allowed
	if !opt.ScaleUp {
		if w > imgW {
			glog.Infof("resizeParams: requested size: (width: %d). ScaleUp not allowed. Returning original size: (width: %d)", w, imgW)
			w = imgW
		}
		if h > imgH {
			glog.Infof("resizeParams: requested size: (height: %d). ScaleUp not allowed. Returning original size: (height: %d)", h, imgH)
			h = imgH
		}
	}

	nW, nH, err := newSize(w, h, imgW, imgH)
	if err != nil {
		return 0, 0, false
	}


	// check ScaleUp limits (to protect memory) - max resize is set to 2 times more pixels
	if opt.ScaleUp {
		orgSize := float64(imgW * imgH)
		newSize := float64(nW * nH)
		if newSize/orgSize > MaxScaleUp {
			glog.Infof("resizeParams: requested size: (%dx%d). ScaleUp too large: %.1f (allowed: %.1f). Returning original size: (%dx%d)", w, h, newSize/orgSize, MaxScaleUp, imgW, imgH)
			// return original size
			w = imgW
			h = imgH
		}
	}

	// if requested width and height match the original, skip resizing
	if (w == imgW || w == 0) && (h == imgH || h == 0) {
		return 0, 0, false
	}

	glog.Infof("resizeParams: requested size: (%dx%d), calculated:(%dx%d), original: (%dx%d)", w, h, nW, nH, imgW, imgH)

	return w, h, true
}

// cropParams calculates crop rectangle parameters to keep it in image bounds
func cropParams(m image.Image, opt Options) (x0, y0, x1, y1 int, crop bool) {
	// crop params not set
	if opt.CropHeight <= 0 || opt.CropWidth <= 0 {
		return 0, 0, 0, 0, false
	}

	imgW := m.Bounds().Max.X - m.Bounds().Min.X
	imgH := m.Bounds().Max.Y - m.Bounds().Min.Y

	x0 = opt.CropX
	y0 = opt.CropY

	// crop rectangle out of image bounds horizontally
	// -> moved to point (image_width - rectangle_width) or 0, whichever is larger
	if opt.CropX > imgW || opt.CropX + opt.CropWidth > imgW {
		x0 = int(math.Max(0, float64(imgW - opt.CropWidth)))
	}
	// crop rectangle out of image bounds vertically
	// -> moved to point (image_height - rectangle_height) or 0, whichever is larger
	if opt.CropY > imgH || opt.CropY + opt.CropHeight > imgH {
		y0 = int(math.Max(0, float64(imgH - opt.CropHeight)))
	}

	// make rectangle fit the image
	x1 = int(math.Min(float64(imgW), float64(opt.CropX + opt.CropWidth)))
	y1 = int(math.Min(float64(imgH), float64(opt.CropY + opt.CropHeight)))

	return x0, y0, x1, y1, true
}

// transformImage modifies the image m based on the transformations specified
// in opt.
func transformImage(m image.Image, opt Options) image.Image {
<<<<<<< HEAD

	var timerTransform statsd.Timinger
	timerTransform = Statsd.NewTiming()
	defer timerTransform.Send("transform.time.transform_image")

=======
	// crop if needed
	if x0, y0, x1, y1, crop := cropParams(m, opt); crop {
		m = imaging.Crop(m, image.Rect(x0, y0, x1, y1))
	}
>>>>>>> 3e540dcd
	// resize if needed
	if w, h, resize := resizeParams(m, opt); resize {
		if opt.Fit {
			m = imaging.Fit(m, w, h, resampleFilter)
		} else {
			if w == 0 || h == 0 {
				m = imaging.Resize(m, w, h, resampleFilter)
			} else {
				m = imaging.Thumbnail(m, w, h, resampleFilter)
			}
		}
	}

	// flip
	if opt.FlipVertical {
		m = imaging.FlipV(m)
	}
	if opt.FlipHorizontal {
		m = imaging.FlipH(m)
	}

	// rotate
	switch opt.Rotate {
	case 90:
		m = imaging.Rotate90(m)
	case 180:
		m = imaging.Rotate180(m)
	case 270:
		m = imaging.Rotate270(m)
	}

	return m
}

func newSize(newW, newH, orgW, orgH int) (int, int, error) {

	if (newW > 0) && (newH > 0) {
		return newW, newH, nil
	}

	if (orgW == 0) || (orgH == 0) {
		return orgW, orgH, nil
	}

	if (newW == 0) && (newH == 0) {
		return 0, 0, fmt.Errorf("Width or Height (or both) must be greater than 0")
	}

	aspectRatio := float64(orgW) / float64(orgH)

	if newW == 0 {
		return int(aspectRatio * float64(newH)), newH, nil
	}

	if newH == 0 {
		return newW, int((1.0 / aspectRatio) * float64(newW)), nil
	}

	return newW, newH, nil
}<|MERGE_RESOLUTION|>--- conflicted
+++ resolved
@@ -24,11 +24,10 @@
 	"image/jpeg"
 	"image/png"
 	"willnorris.com/go/gifresize"
-<<<<<<< HEAD
+
 	"github.com/wojtekzw/statsd"
-=======
 	"math"
->>>>>>> 3e540dcd
+
 )
 
 // default compression quality of resized jpegs
@@ -213,18 +212,18 @@
 // transformImage modifies the image m based on the transformations specified
 // in opt.
 func transformImage(m image.Image, opt Options) image.Image {
-<<<<<<< HEAD
+
 
 	var timerTransform statsd.Timinger
 	timerTransform = Statsd.NewTiming()
 	defer timerTransform.Send("transform.time.transform_image")
 
-=======
 	// crop if needed
 	if x0, y0, x1, y1, crop := cropParams(m, opt); crop {
 		m = imaging.Crop(m, image.Rect(x0, y0, x1, y1))
 	}
->>>>>>> 3e540dcd
+
+
 	// resize if needed
 	if w, h, resize := resizeParams(m, opt); resize {
 		if opt.Fit {
