--- conflicted
+++ resolved
@@ -23,20 +23,21 @@
 	"net/http"
 	"net/url"
 	"os"
+	"path/filepath"
+	"runtime/debug"
 	"strings"
-
-<<<<<<< HEAD
+	"time"
+
+	"github.com/PaulARoy/azurestoragecache"
+	"github.com/diegomarangoni/gcscache"
+	"github.com/garyburd/redigo/redis"
+	rediscache "github.com/gregjones/httpcache/redis"
+	"github.com/wojtekzw/diskv"
 	"github.com/wojtekzw/httpcache"
 	"github.com/wojtekzw/httpcache/diskcache"
-	"github.com/wojtekzw/diskv"
 	"github.com/wojtekzw/imageproxy"
-	"sourcegraph.com/sourcegraph/s3cache"
+	"github.com/wojtekzw/imageproxy/internal/s3cache"
 	"github.com/wojtekzw/statsd"
-	"runtime/debug"
-	"time"
-	"os"
-	"path/filepath"
-
 )
 
 // goxc values
@@ -49,56 +50,31 @@
 
 	// GitHash - gist hash of current commit
 	GitHash string
-=======
-	"github.com/PaulARoy/azurestoragecache"
-	"github.com/diegomarangoni/gcscache"
-	"github.com/garyburd/redigo/redis"
-	"github.com/gregjones/httpcache"
-	"github.com/gregjones/httpcache/diskcache"
-	rediscache "github.com/gregjones/httpcache/redis"
-	"github.com/peterbourgon/diskv"
-	"willnorris.com/go/imageproxy"
-	"willnorris.com/go/imageproxy/internal/s3cache"
->>>>>>> 96546796
 )
 
 var addr = flag.String("addr", "localhost:8080", "TCP address to listen on")
 var whitelist = flag.String("whitelist", "", "comma separated list of allowed remote hosts")
 var referrers = flag.String("referrers", "", "comma separated list of allowed referring hosts")
 var baseURL = flag.String("baseURL", "", "default base URL for relative remote URLs")
-<<<<<<< HEAD
 var cache = flag.String("cache", "", "location to cache images (see https://github.com/wojtekzw/imageproxy#cache)")
-var cacheDir = flag.String("cacheDir", "", "(Deprecated; use 'cache' instead) directory to use for file cache")
-var cacheSize = flag.Uint64("cacheSize", 0, "Deprecated: this flag does nothing")
 var responseSize = flag.Uint64("responseSize", imageproxy.MaxRespBodySize, "Max size of original proxied request")
-=======
-var cache = flag.String("cache", "", "location to cache images (see https://github.com/willnorris/imageproxy#cache)")
->>>>>>> 96546796
 var signatureKey = flag.String("signatureKey", "", "HMAC key used in calculating request signatures")
 var scaleUp = flag.Bool("scaleUp", false, "allow images to scale beyond their original dimensions")
 var maxScaleUp = flag.Float64("maxScaleUp", imageproxy.MaxScaleUp, "limit scaleUp to maxScaleUp times (eg. 4.0 means 100x100 can be resized do 200x200 or 300x133 etc.)")
 var timeout = flag.Duration("timeout", 0, "time limit for requests served by this proxy")
-<<<<<<< HEAD
 var version = flag.Bool("version", false, "print version information")
 var statsdAddr = flag.String("statsdAddr", ":8125", "UDP address of Statsd compatible server")
 var statsdPrefix = flag.String("statsdPrefix", "imageproxy", "prefix of Statsd data names")
 var httpProxy = flag.String("httpProxy", "", "HTTP_PROXY URL to be used")
 
-=======
-var version = flag.Bool("version", false, "Deprecated: this flag does nothing")
->>>>>>> 96546796
-
 func main() {
 	flag.Parse()
 
-<<<<<<< HEAD
 	if *version {
-		fmt.Printf("Version: %v\nBuild: %v\nGitHash: %v\n", Version, BuildDate,GitHash)
+		fmt.Printf("Version: %v\nBuild: %v\nGitHash: %v\n", Version, BuildDate, GitHash)
 		return
 	}
 
-=======
->>>>>>> 96546796
 	c, err := parseCache()
 	if err != nil {
 		log.Fatal(err)
@@ -122,7 +98,6 @@
 	defer imageproxy.DebugFile.Close()
 	imageproxy.DebugFile.WriteString("# " + time.Now().Format(imageproxy.DateFormat) + " starting imageproxy\n")
 	imageproxy.DebugFile.Sync()
-
 
 	if *responseSize == 0 {
 		*responseSize = imageproxy.MaxRespBodySize
@@ -173,11 +148,7 @@
 		Handler: p,
 	}
 
-<<<<<<< HEAD
 	fmt.Printf("imageproxy (version %v [build: %s, git hash: %s]) listening on %s\n", Version, BuildDate, GitHash, server.Addr)
-=======
-	fmt.Printf("imageproxy listening on %s\n", server.Addr)
->>>>>>> 96546796
 	log.Fatal(server.ListenAndServe())
 
 }
@@ -222,8 +193,8 @@
 		BasePath: path,
 
 		// For file "c0ffee", store file as "c0/ff/c0ffee"
-		Transform: func(s string) []string { return []string{s[0:2], s[2:4]} },
-		CacheSizeMax: 200*1024*1024,
+		Transform:    func(s string) []string { return []string{s[0:2], s[2:4]} },
+		CacheSizeMax: 200 * 1024 * 1024,
 	})
 	return diskcache.NewWithDiskv(d)
 }
@@ -233,7 +204,7 @@
 
 	var statserClient statsd.Statser
 
-	if len(*statsdAddr) > 0  {
+	if len(*statsdAddr) > 0 {
 		statserClient, err = statsd.New(statsd.Address(*statsdAddr), statsd.Prefix(*statsdPrefix), statsd.MaxPacketSize(512))
 		if err != nil {
 			log.Printf("Error creating statsd client - setting empty client")
@@ -262,6 +233,6 @@
 	pathName = "/tmp"
 
 	pathName = filepath.Join(pathName, "imageproxy-debug.log")
-	return os.OpenFile(pathName, os.O_APPEND | os.O_WRONLY | os.O_CREATE, 0666)
+	return os.OpenFile(pathName, os.O_APPEND|os.O_WRONLY|os.O_CREATE, 0666)
 
 }