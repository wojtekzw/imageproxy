# imageproxy [![Build Status](https://travis-ci.org/wojtekzw/imageproxy.svg?branch=master)](https://travis-ci.org/wojtekzw/imageproxy) [![GoDoc](https://godoc.org/willnorris.com/go/imageproxy?status.svg)](https://godoc.org/willnorris.com/go/imageproxy) [![Apache 2.0 License](https://img.shields.io/badge/license-Apache%202.0-blue.svg?style=flat)](LICENSE)

[original]: https://github.com/willnorris/imageproxy
[https://github.com/willnorris/imageproxy]: https://github.com/willnorris/imageproxy

imageproxy is a caching image proxy server written in Go.  It is the fork of 
[https://github.com/willnorris/imageproxy]. This README comes in over 90% from [original] with some changes to accommodate
for feature changes in this fork. It features:

 - basic image adjustments like resizing, cropping, and rotation
 - access control using host whitelists or request signing (HMAC-SHA256)
 - support for jpeg, png, webp (decode only), tiff, and gif image formats (including animated gifs)
 - on-disk caching, respecting the cache headers of the original images
 - easy deployment, since it's pure go

Originaly it is used by its primarily author to dynamically resize images hosted on my his
site (read more in [this post][]).  But you can also enable request signing and
use it as an SSL proxy for remote images, similar to [atmos/camo][] but with
additional image adjustment options.

[this post]: https://willnorris.com/2014/01/a-self-hosted-alternative-to-jetpacks-photon-service
[atmos/camo]: https://github.com/atmos/camo


## URL Structure ##

imageproxy URLs are of the form `http://localhost/{options}/{remote_url}`.

### Options ###

Options are available for cropping, resizing, rotation, flipping, and digital
signatures among a few others.  Options for are specified as a comma delimited
list of parameters, which can be supplied in any order.  Duplicate parameters
overwrite previous values.

<<<<<<< HEAD
The format is a superset of [resize.ly's options](https://resize.ly/#demo).

#### Size ####

The size option takes the general form `{width}x{height}`, where width and
height are numbers.  Integer values greater than 1 are interpreted as exact
pixel values.  Floats between 0 and 1 are interpreted as percentages of the
original image size.  If either value is omitted or set to 0, it will be
automatically set to preserve the aspect ratio based on the other dimension.
If a single number is provided (with no "x" separator), it will be used for
both height and width.

#### Crop Mode ####

Depending on the options specified, an image may be cropped to fit the
requested size.  In all cases, the original aspect ratio of the image will be
preserved; imageproxy will never stretch the original image.

When no explicit crop mode is specified, the following rules are followed:

 - If both width and height values are specified, the image will be scaled to
   fill the space, cropping if necessary to fit the exact dimension.

 - If only one of the width or height values is specified, the image will be
   resized to fit the specified dimension, scaling the other dimension as
   needed to maintain the aspect ratio.

If the `fit` option is specified together with a width and height value, the
image will be resized to fit within a containing box of the specified size.  As
always, the original aspect ratio will be preserved. Specifying the `fit`
option with only one of either width or height does the same thing as if `fit`
had not been specified.

#### Absolute crop mode ####

Starting point can be added (top,left) `cx{start_x},cy{start_y` eg. cx10,cy20 - that means start crop from (10,20)
in original image. And size of the crop can be set `cw{width},ch{height}` eg. cw100,ch200 - that means width=100, height=200.
After absolute crop all other transformations are applied to the new cropped image.

#### Rotate ####

The `r{degrees}` option will rotate the image the specified number of degrees,
counter-clockwise.  Valid degrees values are `90`, `180`, and `270`.  Images
are rotated **after** being resized.

#### Flip ####

The `fv` option will flip the image vertically.  The `fh` option will flip the
image horizontally.  Images are flipped **after** being resized and rotated.

#### Quality ####

The `q{percentage}` option can be used to specify the output quality (JPEG
only).  If not specified, the default value of `95` is used.

#### Signature ####

The `s{signature}` option specifies an optional base64 encoded HMAC used to
sign the remote URL in the request.  The HMAC key used to verify signatures is
provided to the imageproxy server on startup.

See [URL Signing](https://github.com/willnorris/imageproxy/wiki/URL-signing)
for examples of generating signatures.
=======
See the full list of available options at
<https://godoc.org/willnorris.com/go/imageproxy#ParseOptions>.
>>>>>>> 96546796

### Remote URL ###

The URL of the original image to load is specified as the remainder of the
path, without any encoding.  For example,
`http://localhost/200/https://willnorris.com/logo.jpg`.

In order to [optimize caching][], it is recommended that URLs not contain query
strings.

[optimize caching]: http://www.stevesouders.com/blog/2008/08/23/revving-filenames-dont-use-querystring/

### Examples ###

The following live examples demonstrate setting different options on [this
source image][small-things], which measures 1024 by 678 pixels.

[small-things]: https://willnorris.com/2013/12/small-things.jpg

Options | Meaning                                  | Image
--------|------------------------------------------|------
200x    | 200px wide, proportional height          | <a href="https://willnorris.com/api/imageproxy/200x/https://willnorris.com/2013/12/small-things.jpg"><img src="https://willnorris.com/api/imageproxy/200x/https://willnorris.com/2013/12/small-things.jpg" alt="200x"></a>
x0.15   | 15% original height, proportional width  | <a href="https://willnorris.com/api/imageproxy/x0.15/https://willnorris.com/2013/12/small-things.jpg"><img src="https://willnorris.com/api/imageproxy/x0.15/https://willnorris.com/2013/12/small-things.jpg" alt="x0.15"></a>
100x150 | 100 by 150 pixels, cropping as needed    | <a href="https://willnorris.com/api/imageproxy/100x150/https://willnorris.com/2013/12/small-things.jpg"><img src="https://willnorris.com/api/imageproxy/100x150/https://willnorris.com/2013/12/small-things.jpg" alt="100x150"></a>
100     | 100px square, cropping as needed         | <a href="https://willnorris.com/api/imageproxy/100/https://willnorris.com/2013/12/small-things.jpg"><img src="https://willnorris.com/api/imageproxy/100/https://willnorris.com/2013/12/small-things.jpg" alt="100"></a>
150,fit | scale to fit 150px square, no cropping   | <a href="https://willnorris.com/api/imageproxy/150,fit/https://willnorris.com/2013/12/small-things.jpg"><img src="https://willnorris.com/api/imageproxy/150,fit/https://willnorris.com/2013/12/small-things.jpg" alt="150,fit"></a>
100,r90 | 100px square, rotated 90 degrees         | <a href="https://willnorris.com/api/imageproxy/100,r90/https://willnorris.com/2013/12/small-things.jpg"><img src="https://willnorris.com/api/imageproxy/100,r90/https://willnorris.com/2013/12/small-things.jpg" alt="100,r90"></a>
100,fv,fh | 100px square, flipped horizontal and vertical | <a href="https://willnorris.com/api/imageproxy/100,fv,fh/https://willnorris.com/2013/12/small-things.jpg"><img src="https://willnorris.com/api/imageproxy/100,fv,fh/https://willnorris.com/2013/12/small-things.jpg" alt="100,fv,fh"></a>
200x,q60 | 200px wide, proportional height, 60% quality | <a href="https://willnorris.com/api/imageproxy/200x,q60/https://willnorris.com/2013/12/small-things.jpg"><img src="https://willnorris.com/api/imageproxy/200x,q60/https://willnorris.com/2013/12/small-things.jpg" alt="200x,q60"></a>
200x,png | 200px wide, converted to PNG format | <a href="https://willnorris.com/api/imageproxy/200x,png/https://willnorris.com/2013/12/small-things.jpg"><img src="https://willnorris.com/api/imageproxy/200x,png/https://willnorris.com/2013/12/small-things.jpg" alt="200x,png"></a>
cx175,cw400,ch300,100x | crop to 400x300px starting at (175,0), scale to 100px wide | <a href="https://willnorris.com/api/imageproxy/cx175,cw400,ch300,100x/https://willnorris.com/2013/12/small-things.jpg"><img src="https://willnorris.com/api/imageproxy/cx175,cw400,ch300,100x/https://willnorris.com/2013/12/small-things.jpg" alt="cx175,cw400,ch300,100x"></a>

Transformation also works on animated gifs.  Here is [this source
image][material-animation] resized to 200px square and rotated 270 degrees:

[material-animation]: https://willnorris.com/2015/05/material-animations.gif

<a href="https://willnorris.com/api/imageproxy/200,r270/https://willnorris.com/2015/05/material-animations.gif"><img src="https://willnorris.com/api/imageproxy/200,r270/https://willnorris.com/2015/05/material-animations.gif" alt="200,r270"></a>


## Getting Started ##

Install the package using:

    go get github.com/wojtekzw/imageproxy/cmd/imageproxy

Once installed, ensure `$GOPATH/bin` is in your `$PATH`, then run the proxy
using:

    imageproxy

This will start the proxy on port 8080, without any caching and with no host
whitelist (meaning any remote URL can be proxied).  Test this by navigating to
<http://localhost:8080/500/https://octodex.github.com/images/codercat.jpg> and
you should see a 500px square coder octocat.

### Cache ###

By default, the imageproxy command does not cache responses, but caching can be
enabled using the `-cache` flag.  It supports the following values:

 - `memory` - uses an in-memory cache.  (This can exhaust your system's
   available memory and is not recommended for production systems)
 - directory on local disk (e.g. `/tmp/imageproxy`) - will cache images
<<<<<<< HEAD
   on disk. 
 - s3 URL (e.g. `s3://s3-us-west-2.amazonaws.com/my-bucket`) - will cache
=======
   on disk
 - s3 URL (e.g. `s3://region/bucket-name/optional-path-prefix`) - will cache
>>>>>>> 96546796
   images on Amazon S3.  This requires either an IAM role and instance profile
   with access to your your bucket or `AWS_ACCESS_KEY_ID` and `AWS_SECRET_KEY`
   environmental variables be set. (Additional methods of loading credentials
   are documented in the [aws-sdk-go session
   package](https://docs.aws.amazon.com/sdk-for-go/api/aws/session/)).
 - gcs URL (e.g. `gcs://bucket-name/optional-path-prefix`) - will cache images
   on Google Cloud Storage.  This requires `GCP_PRIVATE_KEY` environmental
   variable be set.
 - azure URL (e.g. `azure://container-name/`) - will cache images on
   Azure Storage.  This requires `AZURESTORAGE_ACCOUNT_NAME` and
 - redis URL (e.g. `redis://hostname/`) - will cache images on
   the specified redis host. The full URL syntax is defined by the [redis URI
   registration](https://www.iana.org/assignments/uri-schemes/prov/redis).
   Rather than specify password in the URI, use the `REDIS_PASSWORD`
   environment variable.

For example, to cache files on disk in the `/tmp/imageproxy` directory:

    imageproxy -cache /tmp/imageproxy

Reload the [codercat URL][], and then inspect the contents of
`/tmp/imageproxy`.  Within the subdirectories, there should be two files, one
for the original full-size codercat image, and one for the resized 500px
version.

[codercat URL]: http://localhost:8080/500/https://octodex.github.com/images/codercat.jpg

### Referrer Whitelist ###

You can limit images to only be accessible for certain hosts in the HTTP
referrer header, which can help prevent others from hotlinking to images. It can
be enabled by running:

    imageproxy  -referrers example.com


Reload the [codercat URL][], and you should now get an error message.  You can
specify multiple hosts as a comma separated list, or prefix a host value with
`*.` to allow all sub-domains as well.

### Host whitelist ###

You can limit the remote hosts that the proxy will fetch images from using the
`whitelist` flag.  This is useful, for example, for locking the proxy down to
your own hosts to prevent others from abusing it.  Of course if you want to
support fetching from any host, leave off the whitelist flag.  Try it out by
running:

    imageproxy -whitelist example.com

Reload the [codercat URL][], and you should now get an error message.  You can
specify multiple hosts as a comma separated list, or prefix a host value with
`*.` to allow all sub-domains as well.

### Signed Requests ###

Instead of a host whitelist, you can require that requests be signed.  This is
useful in preventing abuse when you don't have just a static list of hosts you
want to allow.  Signatures are generated using HMAC-SHA256 against the remote
URL, and url-safe base64 encoding the result:

    base64urlencode(hmac.New(sha256, <key>).digest(<remote_url>))

The HMAC key is specified using the `signatureKey` flag.  If this flag
begins with an "@", the remainder of the value is interpreted as a file on disk
which contains the HMAC key.

Try it out by running:

    imageproxy -signatureKey "secret key"

Reload the [codercat URL][], and you should see an error message.  Now load a
[signed codercat URL][] and verify that it loads properly.

[signed codercat URL]: http://localhost:8080/500,sXyMwWKIC5JPCtlYOQ2f4yMBTqpjtUsfI67Sp7huXIYY=/https://octodex.github.com/images/codercat.jpg

Some simple code samples for generating signatures in various languages can be
found in [URL Signing](https://github.com/willnorris/imageproxy/wiki/URL-signing).

If both a whiltelist and signatureKey are specified, requests can match either.
In other words, requests that match one of the whitelisted hosts don't
necessarily need to be signed, though they can be.

### Default Base URL ###

Typically, remote images to be proxied are specified as absolute URLs.
However, if you commonly proxy images from a single source, you can provide a
base URL and then specify remote images relative to that base.  Try it out by
running:

    imageproxy -baseURL https://octodex.github.com/

Then load the codercat image, specified as a URL relative to that base:
<http://localhost:8080/500/images/codercat.jpg>.  Note that this is not an
effective method to mask the true source of the images being proxied; it is
trivial to discover the base URL being used.  Even when a base URL is
specified, you can always provide the absolute URL of the image to be proxied.

### Scaling beyond original size ###

By default, the imageproxy won't scale images beyond their original size.
However, you can use the `scaleUp` command-line flag to allow this to happen:

    imageproxy -scaleUp true

<<<<<<< HEAD

## Changes to [original] imageproxy ##

### Stability & monitoring ###
All of these changes are to help stability of imageproxy: 
-  maxScaleUp - limit scalling up to defined number of times - default 2. Works when scaling up is enabled. 
   Helps to protect server memory from being exhausted
- responseSize - limit maximum size in bytes of image to be fetched and scaled. 
  Do not try to scale too big images. Default is 10MB
- maxPixels - limit maximum size in pixels for images to be transformed. If images if larger do not try to scale it.
  Images must be 'unpacked' to memory so it helps to protect stability. (It is no ideal - smaller images can still 'unpack' to very large).
  Hardcoded default is 40MP (40 megapixels)     
- statsD - send internal server data to statsD daemon
- diskcache - limit number of created files on disk (default 20000) and reload cache after restart (hardcoded in diskcache component) 
- concurrency - limit concurrency of images transformation (default 15 concurrent transformations) - to preserve CPU
 
### Security ### 
- imageproxy can use HTTP_PROXY to get external images. Proxy can be set either by setting HTTP_PROXY environment variable or
    by setting command line option `-httpProxy`. Command line takes precedence over environment variable. 
    Example:
```
imageproxy -httpProxy "http://127.0.0.1:8888"
```
- imageproxy is limited to proxing only the following content-types: image/jpg, image/jpeg, image/gif, image/png. All other types generate error.

### Features ###
- Absolute crop added with cx{start_x},cy{start_y}-  left & top point and cw{width}, ch{height} in pixels. Crop is applied before other operations. Crop mode comes from 
`github.com/maciejtarnowski/imageproxy`

## Deploying ##

You can build and deploy imageproxy using any standard go toolchain.
## Deploying to Heroku ##
=======
### WebP and TIFF support ###

Imageproxy can proxy remote webp images, but they will be served in either jpeg
or png format (this is because the golang webp library only supports webp
decoding) if any transformation is requested.  If no format is specified,
imageproxy will use jpeg by default.  If no transformation is requested (for
example, if you are just using imageproxy as an SSL proxy) then the original
webp image will be served as-is without any format conversion.

Because so few browsers support tiff images, they will be converted to jpeg by
default if any transformation is requested. To force encoding as tiff, pass the
"tiff" option. Like webp, tiff images will be served as-is without any format
conversion if no transformation is requested.


Run `imageproxy -help` for a complete list of flags the command accepts.  If
you want to use a different caching implementation, it's probably easiest to
just make a copy of `cmd/imageproxy/main.go` and customize it to fit your
needs... it's a very simple command.

## Deploying ##

In most cases, you can follow the normal procedure for building a deploying any
go application.  For example, I build it directly on my production debian server
using:

 - `go build willnorris.com/go/imageproxy/cmd/imageproxy`
 - copy resulting binary to `/usr/local/bin`
 - copy [`etc/imageproxy.service`](etc/imageproxy.service) to
   `/lib/systemd/system` and enable using `systemctl`.

Instructions have been contributed below for running on other platforms, but I
don't have much experience with them personally.

### Heroku ###
>>>>>>> 96546796

It's easy to vendorize the dependencies with `Godep` and deploy to Heroku. Take
a look at [this GitHub repo](https://github.com/oreillymedia/prototype-imageproxy)

### Docker ###

A docker image is available at [`willnorris/imageproxy`](https://registry.hub.docker.com/u/willnorris/imageproxy/dockerfile/).

You can run it by
```
docker run -p 8080:8080 willnorris/imageproxy -addr 0.0.0.0:8080
```

Or in your Dockerfile:

```
ENTRYPOINT ["/go/bin/imageproxy", "-addr 0.0.0.0:8080"]
```

### nginx ###

You can use follow config to prevent URL overwritting:

```
  location ~ ^/api/imageproxy/ {
    # pattern match to capture the original URL to prevent URL
    # canonicalization, which would strip double slashes
    if ($request_uri ~ "/api/imageproxy/(.+)") {
      set $path $1;
      rewrite .* /$path break;
    }
    proxy_pass http://localhost:8080;
  }
```

## License ##

imageproxy is copyright Google, but is not an official Google product.  It is
available under the [Apache 2.0 License](./LICENSE).<|MERGE_RESOLUTION|>--- conflicted
+++ resolved
@@ -33,7 +33,6 @@
 list of parameters, which can be supplied in any order.  Duplicate parameters
 overwrite previous values.
 
-<<<<<<< HEAD
 The format is a superset of [resize.ly's options](https://resize.ly/#demo).
 
 #### Size ####
@@ -97,10 +96,10 @@
 
 See [URL Signing](https://github.com/willnorris/imageproxy/wiki/URL-signing)
 for examples of generating signatures.
-=======
+
+#### All options #### 
 See the full list of available options at
 <https://godoc.org/willnorris.com/go/imageproxy#ParseOptions>.
->>>>>>> 96546796
 
 ### Remote URL ###
 
@@ -165,13 +164,8 @@
  - `memory` - uses an in-memory cache.  (This can exhaust your system's
    available memory and is not recommended for production systems)
  - directory on local disk (e.g. `/tmp/imageproxy`) - will cache images
-<<<<<<< HEAD
-   on disk. 
- - s3 URL (e.g. `s3://s3-us-west-2.amazonaws.com/my-bucket`) - will cache
-=======
    on disk
  - s3 URL (e.g. `s3://region/bucket-name/optional-path-prefix`) - will cache
->>>>>>> 96546796
    images on Amazon S3.  This requires either an IAM role and instance profile
    with access to your your bucket or `AWS_ACCESS_KEY_ID` and `AWS_SECRET_KEY`
    environmental variables be set. (Additional methods of loading credentials
@@ -277,7 +271,25 @@
 
     imageproxy -scaleUp true
 
-<<<<<<< HEAD
+### WebP and TIFF support ###
+
+Imageproxy can proxy remote webp images, but they will be served in either jpeg
+or png format (this is because the golang webp library only supports webp
+decoding) if any transformation is requested.  If no format is specified,
+imageproxy will use jpeg by default.  If no transformation is requested (for
+example, if you are just using imageproxy as an SSL proxy) then the original
+webp image will be served as-is without any format conversion.
+
+Because so few browsers support tiff images, they will be converted to jpeg by
+default if any transformation is requested. To force encoding as tiff, pass the
+"tiff" option. Like webp, tiff images will be served as-is without any format
+conversion if no transformation is requested.
+
+
+Run `imageproxy -help` for a complete list of flags the command accepts.  If
+you want to use a different caching implementation, it's probably easiest to
+just make a copy of `cmd/imageproxy/main.go` and customize it to fit your
+needs... it's a very simple command.
 
 ## Changes to [original] imageproxy ##
 
@@ -295,42 +307,17 @@
 - concurrency - limit concurrency of images transformation (default 15 concurrent transformations) - to preserve CPU
  
 ### Security ### 
+
 - imageproxy can use HTTP_PROXY to get external images. Proxy can be set either by setting HTTP_PROXY environment variable or
     by setting command line option `-httpProxy`. Command line takes precedence over environment variable. 
     Example:
-```
+
+```shell
 imageproxy -httpProxy "http://127.0.0.1:8888"
 ```
+
 - imageproxy is limited to proxing only the following content-types: image/jpg, image/jpeg, image/gif, image/png. All other types generate error.
 
-### Features ###
-- Absolute crop added with cx{start_x},cy{start_y}-  left & top point and cw{width}, ch{height} in pixels. Crop is applied before other operations. Crop mode comes from 
-`github.com/maciejtarnowski/imageproxy`
-
-## Deploying ##
-
-You can build and deploy imageproxy using any standard go toolchain.
-## Deploying to Heroku ##
-=======
-### WebP and TIFF support ###
-
-Imageproxy can proxy remote webp images, but they will be served in either jpeg
-or png format (this is because the golang webp library only supports webp
-decoding) if any transformation is requested.  If no format is specified,
-imageproxy will use jpeg by default.  If no transformation is requested (for
-example, if you are just using imageproxy as an SSL proxy) then the original
-webp image will be served as-is without any format conversion.
-
-Because so few browsers support tiff images, they will be converted to jpeg by
-default if any transformation is requested. To force encoding as tiff, pass the
-"tiff" option. Like webp, tiff images will be served as-is without any format
-conversion if no transformation is requested.
-
-
-Run `imageproxy -help` for a complete list of flags the command accepts.  If
-you want to use a different caching implementation, it's probably easiest to
-just make a copy of `cmd/imageproxy/main.go` and customize it to fit your
-needs... it's a very simple command.
 
 ## Deploying ##
 
@@ -338,7 +325,7 @@
 go application.  For example, I build it directly on my production debian server
 using:
 
- - `go build willnorris.com/go/imageproxy/cmd/imageproxy`
+ - `go build gtihub.com/wojtekzw/imageproxy/cmd/imageproxy`
  - copy resulting binary to `/usr/local/bin`
  - copy [`etc/imageproxy.service`](etc/imageproxy.service) to
    `/lib/systemd/system` and enable using `systemctl`.
@@ -347,25 +334,10 @@
 don't have much experience with them personally.
 
 ### Heroku ###
->>>>>>> 96546796
 
 It's easy to vendorize the dependencies with `Godep` and deploy to Heroku. Take
 a look at [this GitHub repo](https://github.com/oreillymedia/prototype-imageproxy)
 
-### Docker ###
-
-A docker image is available at [`willnorris/imageproxy`](https://registry.hub.docker.com/u/willnorris/imageproxy/dockerfile/).
-
-You can run it by
-```
-docker run -p 8080:8080 willnorris/imageproxy -addr 0.0.0.0:8080
-```
-
-Or in your Dockerfile:
-
-```
-ENTRYPOINT ["/go/bin/imageproxy", "-addr 0.0.0.0:8080"]
-```
 
 ### nginx ###
 
